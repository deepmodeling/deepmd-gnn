--- conflicted
+++ resolved
@@ -34,10 +34,4 @@
       - name: Upload coverage reports to Codecov
         uses: codecov/codecov-action@v4
         with:
-<<<<<<< HEAD
-          use_oidc: true
-=======
-          use_oidc: ${{ !(github.event_name == 'pull_request' && github.event.pull_request.head.repo.fork) }}
-      - name: Minimize uv cache
-        run: uv cache prune --ci
->>>>>>> 6749c5e9
+          use_oidc: ${{ !(github.event_name == 'pull_request' && github.event.pull_request.head.repo.fork) }}